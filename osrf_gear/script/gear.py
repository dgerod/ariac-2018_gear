#!/usr/bin/env python

# Software License Agreement (Apache License)
#
# Copyright 2016 Open Source Robotics Foundation
#
# Licensed under the Apache License, Version 2.0 (the "License");
# you may not use this file except in compliance with the License.
# You may obtain a copy of the License at
#
#     http://www.apache.org/licenses/LICENSE-2.0
#
# Unless required by applicable law or agreed to in writing, software
# distributed under the License is distributed on an "AS IS" BASIS,
# WITHOUT WARRANTIES OR CONDITIONS OF ANY KIND, either express or implied.
# See the License for the specific language governing permissions and
# limitations under the License.

from __future__ import print_function

import argparse
import em
import math
import os
import subprocess
import sys
import yaml

this_dir = os.path.abspath(os.path.dirname(__file__))
template_files = [
    os.path.join(this_dir, '..', '..', 'share', 'osrf_gear', 'worlds', 'gear.world.template'),
    os.path.join(this_dir, '..', '..', 'share', 'osrf_gear', 'launch', 'gear.launch.template'),
    os.path.join(this_dir, '..', '..', 'share', 'osrf_gear', 'launch', 'gear.urdf.xacro.template'),
]
arm_configs = {
    'ur10': {
        'default_initial_joint_states': {
            'linear_arm_actuator_joint': 0,
            'shoulder_pan_joint': 0,
            'shoulder_lift_joint': -1.13,
            'elbow_joint': 1.51,
            'wrist_1_joint': 3.77,
            'wrist_2_joint': -1.51,
            'wrist_3_joint': 0,
        }
    },
}
sensor_configs = {
    'break_beam': None,
    'proximity_sensor': None,
    'logical_camera': None,
    'laser_profiler': None,
}
default_bin_origins = {
    'bin1': [-1.0, -1.33, 0],
    'bin2': [-1.0, -0.535, 0],
    'bin3': [-1.0, 0.23, 0],
    'bin4': [-1.0, 0.995, 0],
    'bin5': [-0.3, -1.33, 0],
    'bin6': [-0.3, -0.535, 0],
    'bin7': [-0.3, 0.23, 0],
    'bin8': [-0.3, 0.995, 0],
}
configurable_options = {
    'insert_models_over_bins': False,
    'disable_shadows': False,
    'fill_demo_tray': False,
    'spawn_extra_models': False,
    'model_type_aliases': {
        'belt_model_type1': 'part1',
        'belt_model_type2': 'part2',
    },
}
<<<<<<< HEAD
=======
default_time_limit = 300  # seconds
>>>>>>> 4ce8fd94
global_model_count = {}  # the global count of how many times a model type has been created


def prepare_arguments(parser):
    add = parser.add_argument
    add('-n', '--dry-run', action='store_true', default=False,
        help='print generated files to stdout, but do not write them to disk')
    add('-v', '--verbose', action='store_true', default=False,
        help='output additional logging to console')
    add('-o', '--output', default=os.getcwd(),
        help='directory in which to output the generated files')
    mex_group = parser.add_mutually_exclusive_group(required=False)
    add = mex_group.add_argument
    add('config', nargs="?", metavar="CONFIG",
        help='yaml string that is the configuration')
    add('-f', '--file', nargs='+', help='list of paths to yaml files that contain the '
    'configuration (contents will be concatenated)')


eval_local_vars = {n: getattr(math, n) for n in dir(math) if not n.startswith('__')}


def expand_to_float(val):
    if isinstance(val, str):
        return float(eval(val, {}, eval_local_vars))
    return float(val)


def expand_yaml_substitutions(yaml_dict):
    for k, v in yaml_dict.items():
        if isinstance(v, dict):
            yaml_dict[k] = expand_yaml_substitutions(v)
        if k in ['xyz', 'rpy']:
            yaml_dict[k] = [expand_to_float(x) for x in v]
        if k in ['initial_joint_states']:
            yaml_dict[k] = {kp: expand_to_float(vp) for kp, vp in v.items()}
    return yaml_dict


class ArmInfo:
    def __init__(self, arm_type, initial_joint_states):
        self.type = arm_type
        self.initial_joint_states = initial_joint_states


class ModelInfo:
    def __init__(self, model_type, pose, reference_frame):
        self.type = model_type
        self.pose = pose
        self.reference_frame = reference_frame

class SensorInfo:
    def __init__(self, name, sensor_type, pose):
        self.name = name
        self.type = sensor_type
        self.pose = pose


class PoseInfo:
    def __init__(self, xyz, rpy):
        self.xyz = [str(f) for f in xyz]
        self.rpy = [str(f) for f in rpy]


class DropRegionInfo:
    def __init__(self, drop_region_min, drop_region_max):
        self.min = [str(f) for f in drop_region_min]
        self.max = [str(f) for f in drop_region_max]


class DroppedPartInfo:
    def __init__(self, model_type, destination):
        self.type = model_type
        self.destination = destination


def get_field_with_default(data_dict, entry, default_value):
    if entry in data_dict:
        return data_dict[entry]
    else:
        return default_value


def get_required_field(entry_name, data_dict, required_entry):
    if required_entry not in data_dict:
        print("Error: '{0}' entry does not contain a required '{1}' entry"
              .format(entry_name, required_entry),
              file=sys.stderr)
        sys.exit(1)
    return data_dict[required_entry]


def replace_type_aliases(model_type):
    if model_type in configurable_options['model_type_aliases']:
        model_type = configurable_options['model_type_aliases'][model_type]
    return model_type


def model_count_post_increment(model_type):
    global global_model_count
    try:
        count = global_model_count[model_type]
    except KeyError:
        count = 1
    global_model_count[model_type] = count + 1
    return count


def create_arm_info(arm_dict):
    arm_type = get_required_field('arm', arm_dict, 'type')
    if arm_type not in arm_configs:
        print("Error: arm type '{0}' is not one of the valid arm entries: {1}"
              .format(arm_type, arm_configs), file=sys.stderr)
        sys.exit(1)
    default_joint_states = arm_configs[arm_type]['default_initial_joint_states']
    merged_initial_joint_states = dict(default_joint_states)
    if 'initial_joint_states' in arm_dict:
        initial_joint_states = arm_dict['initial_joint_states']
        for k, v in initial_joint_states.items():
            if k not in merged_initial_joint_states:
                print("Error: given joint name '{0}' is not one of the known joint "
                    "states for the '{1}' type arm: {2}".format(k, arm_type, default_joint_states),
                    file=sys.stderr)
                sys.exit(1)
            merged_initial_joint_states[k] = v
    return ArmInfo(arm_type, merged_initial_joint_states)


def create_pose_info(pose_dict):
    xyz = get_field_with_default(pose_dict, 'xyz', [0, 0, 0])
    rpy = get_field_with_default(pose_dict, 'rpy', [0, 0, 0])
    for key in pose_dict:
        if key not in ['xyz', 'rpy']:
            print("Warning: ignoring unknown entry in 'pose': " + key, file=sys.stderr)
    return PoseInfo(xyz, rpy)


def create_sensor_info(name, sensor_data):
    sensor_type = get_required_field(name, sensor_data, 'type')
    pose_dict = get_required_field(name, sensor_data, 'pose')
    for key in sensor_data:
        if key not in ['type', 'pose']:
            print("Warning: ignoring unknown entry in '{0}': {1}"
                  .format(name, key), file=sys.stderr)
    if sensor_type not in sensor_configs:
        print("Error: given sensor type '{0}' is not one of the known sensor types: {1}"
              .format(sensor_type, sensor_configs.keys()), file=sys.stderr)
    pose_info = create_pose_info(pose_dict)
    return SensorInfo(name, sensor_type, pose_info)


def create_sensor_infos(sensors_dict):
    sensor_infos = {}
    for name, sensor_data in sensors_dict.items():
        sensor_infos[name] = create_sensor_info(name, sensor_data)
    return sensor_infos


def create_model_info(model_name, model_data):
    model_type = get_required_field(model_name, model_data, 'type')
    model_type = replace_type_aliases(model_type)
    pose_dict = get_required_field(model_name, model_data, 'pose')
    reference_frame = get_field_with_default(model_data, 'reference_frame', '')
    for key in model_data:
        if key not in ['type', 'pose', 'reference_frame']:
            print("Warning: ignoring unknown entry in '{0}': {1}"
                  .format(model_name, key), file=sys.stderr)
    pose_info = create_pose_info(pose_dict)
    return ModelInfo(model_type, pose_info, reference_frame)


def create_models_to_spawn_infos(models_to_spawn_dict):
    models_to_spawn_infos = {}
    for reference_frame, reference_frame_data in models_to_spawn_dict.items():
        models = get_required_field(reference_frame, reference_frame_data, 'models')
        for model_name, model_to_spawn_data in models.items():
            model_to_spawn_data['reference_frame'] = reference_frame
            model_info = create_model_info(model_name, model_to_spawn_data)
            # assign each model a unique name because gazebo can't do this
            # if the models all spawn at the same time
            scoped_model_name = reference_frame.replace('::', '|') + '|' + \
              model_info.type + '_' + str(model_count_post_increment(model_info.type))
            models_to_spawn_infos[scoped_model_name] = model_info
    return models_to_spawn_infos


def create_models_over_bins_infos(models_over_bins_dict):
    models_to_spawn_infos = {}
    bin_width = 0.6
    bin_height = 0.75
    for bin_name, bin_dict in models_over_bins_dict.items():
        if bin_name in default_bin_origins:
            offset_xyz = [
                default_bin_origins[bin_name][0] - bin_width / 2,
                default_bin_origins[bin_name][1] - bin_width / 2,
                bin_height]
            # Allow the origin of the bin to be over-written
            if 'xyz' in bin_dict:
                offset_xyz = bin_dict['xyz']
        else:
            offset_xyz = get_required_field(bin_name, bin_dict, 'xyz')

        models = get_required_field(bin_name, bin_dict, 'models') or {}
        for model_type, model_to_spawn_dict in models.items():
            model_to_spawn_data = {}
            model_to_spawn_data['type'] = model_type
            model_to_spawn_data['reference_frame'] = 'world'
            xyz_start = get_required_field(
                model_type, model_to_spawn_dict, 'xyz_start')
            xyz_end = get_required_field(
                model_type, model_to_spawn_dict, 'xyz_end')
            rpy = get_required_field(model_type, model_to_spawn_dict, 'rpy')
            num_models_x = get_required_field(
                model_type, model_to_spawn_dict, 'num_models_x')
            num_models_y = get_required_field(
                model_type, model_to_spawn_dict, 'num_models_y')
            step_size = [
                (xyz_end[0] - xyz_start[0]) / max(1, num_models_x - 1),
                (xyz_end[1] - xyz_start[1]) / max(1, num_models_y - 1)]

            # Create a grid of models
            for idx_x in range(num_models_x):
                for idx_y in range(num_models_y):
                    xyz = [
                        offset_xyz[0] + xyz_start[0] + idx_x * step_size[0],
                        offset_xyz[1] + xyz_start[1] + idx_y * step_size[1],
                        offset_xyz[2] + xyz_start[2]]
                    model_to_spawn_data['pose'] = {'xyz': xyz, 'rpy': rpy}
                    model_info = create_model_info(model_type, model_to_spawn_data)
                    # assign each model a unique name because gazebo can't do this
                    # if the models all spawn at the same time
                    scoped_model_name = bin_name + '|' + \
                        model_info.type + '_' + str(model_count_post_increment(model_type))
                    model_info.bin = bin_name
                    models_to_spawn_infos[scoped_model_name] = model_info
    return models_to_spawn_infos


def create_belt_part_infos(belt_parts_dict):
    belt_part_infos = {}
    for obj_type, spawn_times in belt_parts_dict.items():
        for spawn_time, belt_part_dict in spawn_times.items():
            obj_type = replace_type_aliases(obj_type)
            if not obj_type in belt_part_infos:
                belt_part_infos[obj_type] = {}
            belt_part_dict['type'] = obj_type
            belt_part_infos[obj_type][spawn_time] = create_model_info('belt_part', belt_part_dict)
    return belt_part_infos


def create_drops_info(drops_dict):
    drops_info = {}
    drop_region = get_required_field('drops', drops_dict, 'drop_region')
    drop_region_min = get_required_field('drop_region', drop_region, 'min')
    drop_region_min_xyz = get_required_field('min', drop_region_min, 'xyz')
    drop_region_max = get_required_field('drop_region', drop_region, 'max')
    drop_region_max_xyz = get_required_field('max', drop_region_max, 'xyz')

    drops_info['drop_region'] = DropRegionInfo(drop_region_min_xyz, drop_region_max_xyz)

    drops_dict = get_required_field('drops', drops_dict, 'dropped_parts')
    dropped_part_infos = {}
    for drop_name, dropped_part_dict in drops_dict.items():
        part_type = get_required_field(drop_name, dropped_part_dict, 'part_type_to_drop')
        part_type = replace_type_aliases(part_type)
        destination_info = get_required_field(drop_name, dropped_part_dict, 'destination')
        destination = create_pose_info(destination_info)
        dropped_part_infos[drop_name] = DroppedPartInfo(part_type, destination)
    drops_info['dropped_parts'] = dropped_part_infos
    return drops_info


def create_order_info(name, order_dict):
    announcement_time = get_required_field(name, order_dict, 'announcement_time')
    parts_dict = get_required_field(name, order_dict, 'parts')
    parts = []
    for part_name, part_dict in parts_dict.items():
        parts.append(create_model_info(part_name, part_dict))
    return {'announcement_time': announcement_time, 'parts': parts}


def create_order_infos(orders_dict):
    order_infos = {}
    for order_name, order_dict in orders_dict.items():
        order_infos[order_name] = create_order_info(order_name, order_dict)
    return order_infos


def create_bin_infos():
    bin_infos = {}
    for bin_name, xyz in default_bin_origins.items():
        bin_infos[bin_name] = PoseInfo(xyz, [0, 0, 1.5708])
    return bin_infos


def create_material_location_info(belt_parts, models_over_bins):
    # Specify where trays can be found
    material_locations = {'tray': set(['agv1_load_point', 'agv2_load_point'])}

    # Specify that belt parts can be found on the conveyor belt
    for _, spawn_times in belt_parts.items():
        for spawn_time, part in spawn_times.items():
            if part.type in material_locations:
                material_locations[part.type].update(['belt'])
            else:
                material_locations[part.type] = set(['belt'])

    # Specify in which bin the different bin parts can be found
    for part_name, part in models_over_bins.items():
        if part.type in material_locations:
            material_locations[part.type].update([part.bin])
        else:
            material_locations[part.type] = set([part.bin])

    return material_locations


def create_options_info(options_dict):
    options = configurable_options
    for option, val in options_dict.items():
        options[option] = val
    return options


def prepare_template_data(config_dict):
    template_data = {
        'arm': None,
        'sensors': {},
        'models_to_insert': {},
        'models_to_spawn': {},
        'belt_parts': {},
        'drops': {},
        'orders': {},
        'options': {},
        'time_limit': default_time_limit,
    }
    # Process the options first as they may affect the processing of the rest
    options_dict = get_field_with_default(config_dict, 'options', {})
    template_data['options'].update(create_options_info(options_dict))

    models_over_bins = {}
    for key, value in config_dict.items():
        if key == 'arm':
            template_data['arm'] = create_arm_info(value)
        elif key == 'sensors':
            template_data['sensors'].update(
                create_sensor_infos(value))
        elif key == 'models_over_bins':
            models_over_bins = create_models_over_bins_infos(value)
            template_data['models_to_insert'].update(models_over_bins)
        elif key == 'belt_parts':
            template_data['belt_parts'].update(create_belt_part_infos(value))
        elif key == 'drops':
            template_data['drops'].update(create_drops_info(value))
        elif key == 'orders':
            template_data['orders'].update(create_order_infos(value))
        elif key == 'options':
            pass
        elif key == 'models_to_spawn':
            template_data['models_to_spawn'].update(
                create_models_to_spawn_infos(value))
        elif key == 'time_limit':
            template_data['time_limit'] = value
        else:
            print("Error: unknown top level entry '{0}'".format(key), file=sys.stderr)
            sys.exit(1)
    template_data['bins'] = create_bin_infos()
    template_data['material_locations'] = create_material_location_info(
        template_data['belt_parts'] or {},
        models_over_bins,
    )
    return template_data


def generate_files(template_data):
    files = {}
    for template_file in template_files:
        with open(template_file, 'r') as f:
            data = f.read()
        files[template_file] = em.expand(data, template_data)
    return files


def main(sysargv=None):
    parser = argparse.ArgumentParser(
        description='Prepares and then executes a gazebo simulation based on configurations.')
    prepare_arguments(parser)
    args = parser.parse_args(sysargv)
    config_data = args.config or ''
    if args.file is not None:
        for file in args.file:
            with open(file, 'r') as f:
                comp_config_data = f.read()
                config_data += comp_config_data
    dict_config = yaml.load(config_data) or {}
    expanded_dict_config = expand_yaml_substitutions(dict_config)
    # print(yaml.dump({'Using configuration': expanded_dict_config}))
    template_data = prepare_template_data(expanded_dict_config)
    files = generate_files(template_data)
    if not args.dry_run and not os.path.isdir(args.output):
        if os.path.exists(args.output) and not os.path.isdir(args.output):
            print("Error, given output directory exists but is not a directory.", file=sys.stderr)
            sys.exit(1)
        print('creating directory: ' + args.output)
        os.makedirs(args.output)
    for name, content in files.items():
        if name.endswith('.template'):
            name = name[:-len('.template')]
        name = os.path.basename(name)
        if args.dry_run:
            print('# file: ' + name)
            print(content)
        else:
            file_path = os.path.join(args.output, name)
            print('writing file ' + file_path)
            with open(file_path, 'w+') as f:
                f.write(content)
    cmd = [
        'roslaunch',
        os.path.join(args.output, 'gear.launch'),
        'world_path:=' + os.path.join(args.output, 'gear.world'),
        'gear_urdf_xacro:=' + os.path.join(args.output, 'gear.urdf.xacro'),
    ]
    if args.verbose:
        cmd += ['verbose:=true']

    print("Running command: " + ' '.join(cmd))
    if not args.dry_run:
        try:
            p = subprocess.Popen(cmd)
            p.wait()
        except KeyboardInterrupt:
            pass
        finally:
            p.wait()
        return p.returncode

if __name__ == '__main__':
    sys.exit(main())<|MERGE_RESOLUTION|>--- conflicted
+++ resolved
@@ -71,10 +71,7 @@
         'belt_model_type2': 'part2',
     },
 }
-<<<<<<< HEAD
-=======
 default_time_limit = 300  # seconds
->>>>>>> 4ce8fd94
 global_model_count = {}  # the global count of how many times a model type has been created
 
 
