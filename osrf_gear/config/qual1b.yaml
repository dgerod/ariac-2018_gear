--- conflicted
+++ resolved
@@ -116,7 +116,6 @@
         num_models_x: 3
         num_models_y: 4
 
-<<<<<<< HEAD
   bin8:
     models:
        gear_part:
@@ -125,6 +124,5 @@
         rpy: [0, 0, 0]
         num_models_x: 5
         num_models_y: 5
-=======
-time_limit: -1
->>>>>>> 4ce8fd94
+
+time_limit: -1